import collections
import functools
import inspect
import operator
import os
import pathlib
import re
import types
import typing as tp
import warnings
import xml.etree.ElementTree as ET

import datasets
import joblib
import numpy as np
import numpy.typing as npt
import PIL.Image
import pyarrow as pa
import pyarrow.csv
import pytorch_lightning as pl
import requests
import torch
import tqdm
import transformers
import typing_extensions as tpx

__all__ = [
    "WITParallel",
    "LitWITParallel",
    "TARGET_FEATURES_MODEL",
    "WITTranslated",
    "LitWITTranslated",
    "LitParallel",
]

TARGET_FEATURES_MODEL = "openai/clip-vit-large-patch14"
BERT_MODEL_NAME = "dccuchile/bert-base-spanish-wwm-uncased"

_TQDM_WIDTH = 120
_NS = types.SimpleNamespace


# TODO: name field is sometimes just a name (a str) or sometimes a full pathlib.Path,
# maybe we should fix this
class _FileMeta(tp.NamedTuple):
    name: tp.Union[str, pathlib.Path]
    size: int
    nrows: int


class _ParallelItem(tp.NamedTuple):
    source: str
    target: str
    target_features: npt.NDArray[np.float32]


class _Batch(tp.NamedTuple):
    input: transformers.BatchEncoding
    target: torch.Tensor


def _collate_wit_items(
    batch: tp.Sequence[_ParallelItem],
    tokenize: tp.Callable[[tp.Sequence[str]], transformers.BatchEncoding],
) -> _Batch:
    source_sentences, _, target_features = zip(*batch)
    return _Batch(tokenize(source_sentences), torch.tensor(np.stack(target_features)))


def build_parallel(files: tp.List[_FileMeta], langs: tp.Tuple[str, str]) -> pa.Table:
    """Builds a parallel dataset of the form (image_url, langs[0]:caption,
    langs[1]:caption) out of some .tsv files. Expect each row of the .tsv file
    to have columns (language, image_url, caption_reference_description), rest
    are ignored.

    Aditionally logs progress, and reading of files is done in row batches
    using pyarrow, for efficiency.

    Reading of tsv files is performed using constant memory, but the resulting
    image-caption tuples use variable memory since they are stored in a simple
    list. Assumes the resulting number of caption pairs is small enough to fit
    in memory.
    """
    print("Building parallel dataset")
    source_lang, target_lang = langs
    total_rows = sum(f.nrows for f in files)

    # maps image urls to caption dicts, (lang, caption) key-value pairs
    image_to_captions: tp.MutableMapping[
        str, tp.MutableMapping[str, str]
    ] = collections.defaultdict(dict)

    with tqdm.tqdm(
        desc="Processing rows",
        unit="rows",
        unit_scale=True,
        total=total_rows,
        ncols=_TQDM_WIDTH,
    ) as progress:
        for fpath, *_ in files:
            for batch in pa.csv.open_csv(
                fpath,
                parse_options=pa.csv.ParseOptions(
                    delimiter="\t", newlines_in_values=True
                ),
                convert_options=pa.csv.ConvertOptions(
                    include_columns=(
                        "language",
                        "image_url",
                        "caption_reference_description",
                    )
                ),
            ):
                for row in batch.to_pylist():
                    row_lang = row["language"]
                    caption = row["caption_reference_description"]
                    if row_lang in langs and caption:
                        image_to_captions[row["image_url"]][row_lang] = caption
                    progress.update()

    return pa.Table.from_pylist(
        [
            {
                "key": key,
                "source": captions[source_lang],
                "target": captions[target_lang],
            }
            for key, captions in image_to_captions.items()
            if set(langs).issubset(captions.keys())
        ]
    )


def compute_target_features(
    target_sentences: tp.Sequence[pa.StringScalar],
    clip_version: str,
    batch_size: int,
    num_workers: int,
) -> npt.NDArray[np.float32]:
    print("Computing target features, this might take a while")

    print(f"Loading CLIP tokenizer for {clip_version}")
    tokenizer = transformers.CLIPTokenizer.from_pretrained(clip_version)

    def preprocess(
        sentences: tp.Sequence[pa.StringScalar],
    ) -> transformers.BatchEncoding:
        sentences = [sentence.as_py() for sentence in sentences]
        return tokenizer(
            sentences,
            truncation=True,
            max_length=77,
            padding="max_length",
            return_tensors="pt",
        )

    dloader: torch.utils.data.DataLoader[
        transformers.BatchEncoding
    ] = torch.utils.data.DataLoader(
        tp.cast(torch.utils.data.Dataset[transformers.BatchEncoding], target_sentences),
        batch_size=batch_size,
        num_workers=num_workers,
        collate_fn=preprocess,
    )

    print(f"Loading CLIPTextModel version {clip_version}")
    model = transformers.CLIPTextModel.from_pretrained(clip_version)
    model = model.eval()
    model.requires_grad_(False)
    device = "cuda" if torch.cuda.is_available() else "cpu"
    if device == "cpu":
        warnings.warn("No GPU found, switching to CPU mode", RuntimeWarning)
    model.to(device)
    results = []
    for batch in tqdm.tqdm(
        dloader,
        desc="Computing features",
        unit="batch",
        ncols=_TQDM_WIDTH,
    ):
        features = model(**batch.to(device)).pooler_output.cpu().data.numpy()
        results.append(features)
    return np.concatenate(results)


class WITParallel(torch.utils.data.Dataset[_ParallelItem]):
    """Interface to WIT parallel dataset.

    Downloads (or expects) files in this filesystem structure:

    <datadir>
    └── wit
        ├── wit_v1.test.all-00000-of-00005.tsv.gz
        ├── wit_v1.test.all-00001-of-00005.tsv.gz
        ├── ...
        ├── wit_v1.train.all-00000-of-00010.tsv.gz
        ├── wit_v1.train.all-00001-of-00010.tsv.gz
        ├── ...
        ├── wit_v1.val.all-00000-of-00005.tsv.gz
        └── ...

    .. note::
       Even when using download=True, it will refuse to replace already
       existing files.
    """

    META = _NS(
        dataset_name="wit",
        baseurl="https://storage.googleapis.com/gresearch/wit/",
        files=_NS(
            train=[
                _FileMeta(
                    "wit_v1.train.all-00000-of-00010.tsv.gz", 2672819495, 3708026
                ),
                _FileMeta(
                    "wit_v1.train.all-00001-of-00010.tsv.gz", 2667931762, 3702075
                ),
                _FileMeta(
                    "wit_v1.train.all-00002-of-00010.tsv.gz", 2669251466, 3701785
                ),
                _FileMeta(
                    "wit_v1.train.all-00003-of-00010.tsv.gz", 2670373763, 3706924
                ),
                _FileMeta(
                    "wit_v1.train.all-00004-of-00010.tsv.gz", 2668172723, 3701161
                ),
                _FileMeta(
                    "wit_v1.train.all-00005-of-00010.tsv.gz", 2673104331, 3708106
                ),
                _FileMeta(
                    "wit_v1.train.all-00006-of-00010.tsv.gz", 2670156092, 3704684
                ),
                _FileMeta(
                    "wit_v1.train.all-00007-of-00010.tsv.gz", 2669891774, 3703736
                ),
                _FileMeta(
                    "wit_v1.train.all-00008-of-00010.tsv.gz", 2669091199, 3705646
                ),
                _FileMeta(
                    "wit_v1.train.all-00009-of-00010.tsv.gz", 2670659115, 3704243
                ),
            ],
            val=[
                _FileMeta("wit_v1.val.all-00000-of-00005.tsv.gz", 40332966, 52561),
                _FileMeta("wit_v1.val.all-00001-of-00005.tsv.gz", 40092981, 52342),
                _FileMeta("wit_v1.val.all-00002-of-00005.tsv.gz", 39643004, 51805),
                _FileMeta("wit_v1.val.all-00003-of-00005.tsv.gz", 39958628, 52096),
                _FileMeta("wit_v1.val.all-00004-of-00005.tsv.gz", 39943476, 52220),
            ],
            test=[
                _FileMeta("wit_v1.test.all-00000-of-00005.tsv.gz", 32291578, 42049),
                _FileMeta("wit_v1.test.all-00001-of-00005.tsv.gz", 32153532, 42070),
                _FileMeta("wit_v1.test.all-00002-of-00005.tsv.gz", 31963406, 42085),
                _FileMeta("wit_v1.test.all-00003-of-00005.tsv.gz", 32038958, 42058),
                _FileMeta("wit_v1.test.all-00004-of-00005.tsv.gz", 32133564, 41904),
            ],
        ),
    )

    parallel_items: pa.Table
    target_features: npt.NDArray[np.float32]

    def __init__(
        self,
        datadir: str,
        split: tpx.Literal["train", "val", "test"],
        langs: tp.Tuple[str, str] = ("es", "en"),
        download: bool = False,
        clip_version: str = TARGET_FEATURES_MODEL,
    ) -> None:
        self.datadir = datadir
        self.split = split
        self.langs = langs
        self.clip_version = clip_version

        print(f"Loading {self!r}")

        if download:
            self.download(datadir, split)

        memory = joblib.Memory(datadir, verbose=0)
        # I am not too sold on using filedata._replace here, but it gets the job done
        self.parallel_items = memory.cache(build_parallel)(
            [
                filedata._replace(
                    name=pathlib.Path(datadir) / self.META.dataset_name / filedata.name
                )
                for filedata in getattr(self.META.files, split)
            ],
            langs,
        )

        # Compute CLIP embeddings
        self.target_features = memory.cache(
            compute_target_features, ignore=["batch_size", "num_workers"]
        )(
            self.parallel_items["target"],
            clip_version=self.clip_version,
            batch_size=512,
            num_workers=4,
        )

    def __getitem__(self, key: int) -> _ParallelItem:
        source = self.parallel_items["source"][key]
        target = self.parallel_items["target"][key]
        features = self.target_features[key]
        return _ParallelItem(str(source), str(target), features)

    def __len__(self) -> int:
        return len(self.parallel_items)

    @classmethod
    def download(cls, datadir: str, split=None):
        basepath = pathlib.Path(datadir) / cls.META.dataset_name
        basepath.mkdir(exist_ok=True, parents=True)

        splits = (split,) if split else ("train", "val", "test")

        print(f"Downloading files to {basepath}, this might take a while...")
        all_files = [
            fdata for split in splits for fdata in getattr(cls.META.files, split)
        ]
        if all((basepath / filedata.name).exists() for filedata in all_files):
            print(f"All files already in {basepath}, skipping...")
            return
        for filedata in all_files:
            full_path = basepath / filedata.name
            if full_path.exists():
                print(f"found {full_path}, won't download")
                continue

            total_written = total_downloaded = 0
            with open(full_path, "wb") as outfile, requests.get(
                cls.META.baseurl + filedata.name, stream=True
            ) as response, tqdm.tqdm(
                desc=filedata.name,
                unit="b",
                unit_scale=True,
                total=filedata.size,
                ncols=_TQDM_WIDTH,
            ) as progress:
                for chunk in response.iter_content(10 * 2**20):  # 10MB
                    written = outfile.write(chunk)

                    total_downloaded += len(chunk)
                    total_written += written
                    progress.update(len(chunk))

            assert total_written == total_downloaded == filedata.size, (
                f"something doesn't match for file {filedata.name}: "
                f"total_written={total_written}, "
                f"total_downloaded={total_downloaded}, "
                f"filedata.size={filedata.size}"
            )
        print("Done!")

    def __repr__(self) -> str:
        ignore_list = ("download",)
        return (
            f"{type(self).__name__}("
            + ", ".join(
                f"{arg}={getattr(self, arg, 'failed')!r}"
                for arg in inspect.signature(self.__init__).parameters.keys()
                if arg not in ignore_list
            )
            + ")"
        )


def translate(
    sentences: tp.Sequence[pa.StringScalar],
    model_name: str,
    batch_size: int,
) -> pa.Array:
    print("Translating sentences, this could take some time...")
    device = "cuda" if torch.cuda.is_available() else "cpu"
    if device == "cpu":
        warnings.warn("No GPU found, switching to CPU mode", RuntimeWarning)

    print(f"Loading tokenizer for {model_name}")
    tokenizer = transformers.AutoTokenizer.from_pretrained(model_name)
    print(f"Loading model {model_name}")
    model = transformers.AutoModelForSeq2SeqLM.from_pretrained(model_name)
    model.to(device)
    model.eval()

    def collate_fn(batch: tp.Sequence[pa.StringScalar]) -> transformers.BatchEncoding:
        as_str = [str(item) for item in batch]
        return tokenizer(
            as_str,
            padding=True,
            truncation=True,
            max_length=model.config.max_length,
            return_tensors="pt",
        )

    dataloader = torch.utils.data.DataLoader(
        sentences,
        batch_size=batch_size,
        shuffle=False,
        num_workers=4,
        collate_fn=collate_fn,
    )

    translated = []
    with torch.no_grad():
        for batch in tqdm.tqdm(
            dataloader, desc="Translating sentences", unit="batch", ncols=_TQDM_WIDTH
        ):
            batch.to(device)
            output_ids = model.generate(**batch, max_new_tokens=100)
            translated += tokenizer.batch_decode(output_ids, skip_special_tokens=True)

    return pa.array(translated)


class WITTranslated(WITParallel):
    def __init__(
        self,
        datadir: str,
        split: tpx.Literal["train", "val", "test"],
        langs: tp.Tuple[str, str] = ("es", "en"),
        download: bool = False,
        clip_version: str = TARGET_FEATURES_MODEL,
    ) -> None:
        self.datadir = datadir
        self.split = split
        self.langs = langs
        self.clip_version = clip_version

        print(f"Loading {self!r}")

        if download:
            self.download(datadir, split)

        memory = joblib.Memory(datadir, verbose=0)
        # Load original parallel items
        # ============================
        og_parallel_items = memory.cache(build_parallel)(
            [
                filedata._replace(
                    name=pathlib.Path(datadir) / self.META.dataset_name / filedata.name
                )
                for filedata in getattr(self.META.files, split)
            ],
            langs,
        )
        keys, sources, targets = og_parallel_items.itercolumns()
        column_names = og_parallel_items.column_names

        # Prepare stuff for translation
        # =============================================
        translation_model_template = "Helsinki-NLP/opus-mt-{}-{}"
        batch_size = 64

        # Translate source sentences to target lang
        # =========================================
        source_translation = memory.cache(translate, ignore=["batch_size"])(
            sources,
            translation_model_template.format(*langs),
            batch_size=batch_size,
        )
        source_translated_table = pa.table(
            [keys, sources, source_translation], names=column_names
        )

        # Translate target sentences to source lang
        # =========================================
        target_translation = memory.cache(translate, ignore=["batch_size"])(
            targets,
            translation_model_template.format(*langs[::-1]),
            batch_size=batch_size,
        )
        target_translated_table = pa.table(
            [keys, target_translation, targets], names=column_names
        )

        # Build final table
        self.parallel_items = pa.concat_tables(
            [source_translated_table, target_translated_table]
        )
        # Compute target features using the final table
        self.target_features = memory.cache(
            compute_target_features, ignore=["batch_size", "num_workers"]
        )(
            self.parallel_items["target"],
            clip_version=self.clip_version,
            batch_size=512,
            num_workers=4,
        )


class LitWITParallel(pl.LightningDataModule):
    _dataset_cls: tp.ClassVar[type] = WITParallel

    # these attrs are set in __init__, and work mostly as hparams
    datadir: str
    batch_size: int
    max_sequence_length: int
    tokenizer_name: str
    # these attrs are set in setup method
    # splits are optional because some might not be present depending on stage
    train_split: tp.Optional[WITParallel]
    val_split: tp.Optional[WITParallel]
    test_split: tp.Optional[WITParallel]

    tokenizer: transformers.BertTokenizer
    _collate: tp.Callable[[tp.Sequence[_ParallelItem]], _Batch]

    def __init__(
        self,
        datadir: str,
        batch_size: int,
        max_sequence_length: int,
        tokenizer_name: str = BERT_MODEL_NAME,
    ) -> None:
        super().__init__()
        self.save_hyperparameters(ignore=("datadir",))

        self.datadir = datadir
        self.batch_size = batch_size
        self.max_sequence_length = max_sequence_length
        self.tokenizer_name = tokenizer_name

    def prepare_data(self) -> None:
        self._dataset_cls.download(self.datadir)

    def setup(
        self, stage: tp.Optional[tpx.Literal["fit", "validate", "test"]] = None
    ) -> None:
        if stage in ("fit", "validate", None):
            self.val_split = self._dataset_cls(self.datadir, "val")
        if stage in ("fit", None):
            self.train_split = self._dataset_cls(self.datadir, "train")
        if stage in ("test", None):
            self.test_split = self._dataset_cls(self.datadir, "test")

        # always load tokenizer
        self.tokenizer = transformers.BertTokenizer.from_pretrained(self.tokenizer_name)
        self._collate = functools.partial(
            _collate_wit_items,
            tokenize=functools.partial(
                self.tokenizer,
                padding="max_length",
                truncation=True,
                max_length=self.max_sequence_length,
                return_tensors="pt",
            ),
        )

    def train_dataloader(self) -> torch.utils.data.DataLoader[_Batch]:
        # if we train with absurd amounts of data, possibly don't shuffle
        return torch.utils.data.DataLoader(
            dataset=self.train_split,
            batch_size=self.batch_size,
            shuffle=True,
            num_workers=4,
            collate_fn=self._collate,
        )

    def val_dataloader(self) -> torch.utils.data.DataLoader[_Batch]:
        return torch.utils.data.DataLoader(
            dataset=self.val_split,
            batch_size=self.batch_size,
            shuffle=False,
            num_workers=4,
            collate_fn=self._collate,
        )

    def test_dataloader(self) -> torch.utils.data.DataLoader[_Batch]:
        return torch.utils.data.DataLoader(
            dataset=self.test_split,
            batch_size=self.batch_size,
            shuffle=False,
            num_workers=4,
            collate_fn=self._collate,
        )


class LitWITTranslated(LitWITParallel):
    _dataset_cls = WITTranslated


<<<<<<< HEAD
# ParallelDatasets


def _collate_parallel_items(
    batch: tp.Sequence[_ParallelItem],
    tokenize: tp.Callable[[tp.Sequence[str]], transformers.BatchEncoding],
) -> _Batch:
    source_sentences, _, target_features = zip(*batch)
    return _Batch(
        tokenize(source_sentences),
        torch.tensor(np.stack(target_features).astype("float32")),
    )


def compute_huggingface_dataset_features(
    dataset: datasets.DatasetDict,
    batch_size: int = 512,
    clip_version: str = TARGET_FEATURES_MODEL,
) -> datasets.DatasetDict:

    device = "cuda"
    tokenizer = transformers.CLIPTokenizer.from_pretrained(clip_version)
    model = transformers.CLIPTextModel.from_pretrained(clip_version)
    model = model.eval()
    model.requires_grad_(False)
    model.to(device)

    def compute_features(
        target_sentence,
    ) -> npt.NDArray[np.float32]:
        tokenized = tokenizer(
            target_sentence,
            truncation=True,
            max_length=77,
            padding="max_length",
            return_tensors="pt",
        )
        return (
            model(**tokenized.to(device)).pooler_output.cpu().numpy().astype("float32")
        )

    def feature_computer_helper(item, key) -> dict:
        return {"target_features": compute_features(item[key])}

    feature_computer = functools.partial(
        feature_computer_helper,
        key="target",
    )

    return dataset.map(feature_computer, batched=True, batch_size=batch_size)


class ParallelDataset(torch.utils.data.Dataset[_ParallelItem]):
    dataset_name: str = None

    def __init__(
        self,
        datadir: str,
        split: tpx.Literal["train", "val", "test"],
        clip_version: str = TARGET_FEATURES_MODEL,
        prepare_data: bool = False,
    ) -> None:
        self.datadir = datadir
        self.clip_version = clip_version
        self.split = split

        if prepare_data:
            self.prepare_data(datadir)

        self.parallel_items = datasets.load_from_disk(
            dataset_path=pathlib.Path(datadir) / self.dataset_name, keep_in_memory=True
        )
        self.parallel_items = self.parallel_items[split]

    @classmethod
    def prepare_data(cls, datadir: str, split: str = None) -> None:
        basepath = pathlib.Path(datadir) / cls.dataset_name
        basepath.mkdir(exist_ok=True, parents=True)

        splits = (split,) if split else ("train", "val", "test")

        print(f"Downloading files to {basepath}, this might take a while...")
        if all((basepath / split_type).exists() for split_type in splits):
            print(f"All files already in {basepath}, skipping...")
            return

        dset = cls.custom_data_preparation()
        dset.save_to_disk(basepath)

    def custom_data_preparation(self) -> None:
        pass

    def __getitem__(self, key: int) -> _ParallelItem:
        source = self.parallel_items[key]["source"]
        target = self.parallel_items[key]["target"]
        features = self.parallel_items[key]["target_features"]
        return _ParallelItem(str(source), str(target), features)

    def __len__(self) -> int:
        return len(self.parallel_items)


class TatoebaParallel(ParallelDataset):
    dataset_name: str = "tatoeba"

    @classmethod
    def custom_data_preparation(cls) -> datasets.DatasetDict:
        dset = datasets.load_dataset(cls.dataset_name, lang1="en", lang2="es")
        dset = dset.flatten()
        dset = dset.rename_column("translation.es", "source")
        dset = dset.rename_column("translation.en", "target")
        dset = compute_huggingface_dataset_features(
            dset,
            clip_version=cls.clip_version,
        )

        # wacky workaround to create a dataset without test and val
        aux_empty_dset_dict = {column: [] for column in dset["train"].column_names}
        aux_empty_dset = datasets.Dataset.from_dict(aux_empty_dset_dict)

        dset = datasets.DatasetDict(
            {
                "train": dset["train"],
                "test": aux_empty_dset,
                "val": aux_empty_dset,
            }
        )

        return dset


class OpusParallel(ParallelDataset):
    dataset_name: str = "opus100"

    @classmethod
    def custom_data_preparation(cls) -> datasets.DatasetDict:
        dset = datasets.load_dataset(cls.dataset_name, "en-es")
        dset = dset.flatten()
        dset = dset.rename_column("translation.es", "source")
        dset = dset.rename_column("translation.en", "target")
        dset = compute_huggingface_dataset_features(
            dset,
            clip_version=cls.clip_version,
        )

        dset = datasets.DatasetDict(
            {
                "train": dset["train"],
                "test": dset["test"],
                "val": dset["validation"],
            }
        )

        return dset


class TedParallel(ParallelDataset):
    dataset_name: str = "ted_talks_iwslt"

    @classmethod
    def custom_data_preparation(cls) -> datasets.DatasetDict:
        years = ["2014", "2015", "2016"]
        dsets = []
        for year in years:
            dset = datasets.load_dataset(
                cls.dataset_name,
                language_pair=("en", "es"),
                year=year,
            )
            dset = dset.flatten()
            dset = dset.rename_column("translation.es", "source")
            dset = dset.rename_column("translation.en", "target")
            dset = compute_huggingface_dataset_features(
                dset,
                clip_version=cls.clip_version,
            )
            dsets.append(dset["train"])

        dset = datasets.concatenate_datasets(dsets)

        # wacky workaround to create a dataset without test and val
        aux_empty_dset_dict = {column: [] for column in dset["train"].column_names}
        aux_empty_dset = datasets.Dataset.from_dict(aux_empty_dset_dict)

        dset = datasets.DatasetDict(
            {
                "train": dset["train"],
                "test": aux_empty_dset,
                "val": aux_empty_dset,
            }
        )

        return dset


class LitParallel(pl.LightningDataModule):
    _datasets: tp.ClassVar[tp.List[type]] = [
        TedParallel,
        OpusParallel,
        TatoebaParallel,
    ]

    # these attrs are set in __init__, and work mostly as hparams
    datadir: str
    batch_size: int
    max_sequence_length: int
    tokenizer_name: str
    # these attrs are set in setup method
    # splits are optional because some might not be present depending on stage
    train_split: tp.Optional[ParallelDataset]
    val_split: tp.Optional[ParallelDataset]
    test_split: tp.Optional[ParallelDataset]

    tokenizer: transformers.BertTokenizer
    _collate: tp.Callable[[tp.Sequence[_ParallelItem]], _Batch]
=======
class _CLIPItem(tp.NamedTuple):
    text: str
    image: PIL.Image.Image


class XTD10(torch.utils.data.Dataset[_CLIPItem]):
    name: tp.ClassVar[str] = "xtd10"

    _base_url = (
        "https://raw.githubusercontent.com/adobe-research/"  # org
        "Cross-lingual-Test-Dataset-XTD10/"  # repo
        "d77ff16148468c84287f3efcbf602a015c5e4954/"  # specific commit
        "XTD10/"  # dir inside repo
    )
    _fname_template = "test_1kcaptions_{}.txt"
    _image_names_url = _base_url + "test_image_names.txt"

    datadir: str
    fname: str

    captions: tp.List[str]
    image_names: tp.List[str]
    images: tp.List[PIL.Image.Image]

    def __init__(self, datadir: str, lang: str, split: tpx.Literal["test"] = "test"):

        self.datadir = datadir
        self.fname = self._fname_template.format(lang)
        self.lang = lang
        assert split == "test", "XTD10 is a test dataset"

        memory = joblib.Memory(datadir, verbose=0)

        @memory.cache
        def download_simple_lines(url: str) -> tp.List[str]:
            """Downloads a simple .txt file and returns the lines as a list"""
            return requests.get(url).text.splitlines()

        self.captions = download_simple_lines(self._base_url + self.fname)
        self.image_names = download_simple_lines(self._image_names_url)

        assert all(
            self._image_path_from_name(image_name).exists()
            for image_name in self.image_names
        ), (
            "Some needed COCO images are missing. "
            f"Please download COCO and put it in {datadir}/coco"
        )

        @memory.cache
        def images_from_names(image_names):
            paths = [self._image_path_from_name(name) for name in image_names]
            return [PIL.Image.open(path) for path in paths]

        # just load everything in memory, this dataset is super small
        self.images = images_from_names(self.image_names)

    def __getitem__(self, key: int) -> _CLIPItem:
        return _CLIPItem(self.captions[key], self.images[key])

    def __len__(self) -> int:
        return len(self.captions)

    def __repr__(self) -> str:
        return f"{type(self).__name__}({self.datadir!r}, {self.lang!r})"

    def _image_path_from_name(self, image_name: str) -> pathlib.Path:
        """Simple helper function to determine a COCO image path given its
        name. Basically prepends the correct split dir to the path name"""
        match = re.match(r"COCO_(.*)_\d*.jpg", image_name)
        if not match:
            raise ValueError(f"Bad image_name format {image_name}")

        splitname = match.group(1)
        return pathlib.Path(self.datadir) / "mscoco" / splitname / image_name


class LitXTD10(pl.LightningDataModule):
    """LightningDataModule for the test dataset XTD10.

    >>> datamodule = LitXTD10(
    ...     datadir="data",
    ...     lang="es",
    ...     batch_size=32,
    ...     tokenizer_version="dccuchile/bert-base-spanish-wwm-uncased",
    ...     feature_extractor_version="openai/clip-vit-large-patch14"
    ... )
    >>> datamodule.setup("test")
    >>> len(datamodule.test_dataset)
    1000
    """

    def __init__(
        self,
        datadir: str,
        lang: str,
        batch_size: int,
        tokenizer_version: str,
        feature_extractor_version: str,
    ) -> None:
        super().__init__()
        self.save_hyperparameters(ignore=("datadir",))
        self.datadir = datadir
        self.lang = lang
        self.batch_size = batch_size
        self.tokenizer_version = tokenizer_version
        self.feature_extractor_version = feature_extractor_version

    def setup(self, stage=None):
        if stage == "test":
            self.processor = transformers.VisionTextDualEncoderProcessor(
                transformers.AutoFeatureExtractor.from_pretrained(
                    self.feature_extractor_version
                ),
                transformers.AutoTokenizer.from_pretrained(self.tokenizer_version),
            )
            self.test_dataset = XTD10(self.datadir, self.lang, split="test")
        else:
            raise ValueError(
                f"this datamodule can be used only for testing, got stage={stage}"
            )

    def collate_fn(self, items: tp.Sequence[_CLIPItem]) -> transformers.BatchEncoding:
        """Returns a transformers.BatchEncoding with attributes `input_ids`,
        `token_type_ids`, `attention_mask` (from the tokenizer) and
        `pixel_values` (from the feature extractor)
        """
        # processor inputs have to be lists
        texts, images = map(list, zip(*items))

        # TODO: add extra kwargs to processor, like max_length and such
        return self.processor(
            text=texts, images=images, return_tensors="pt", padding=True
        )

    def test_dataloader(self) -> torch.utils.data.DataLoader:
        return torch.utils.data.DataLoader(
            self.test_dataset,
            batch_size=self.batch_size,
            shuffle=False,
            num_workers=4,
            collate_fn=self.collate_fn,
        )


class _ImageNetItem(tp.NamedTuple):
    image: PIL.Image.Image
    prompt: tp.Optional[str]
    label: tp.Optional[int]


class ImageNet(torch.utils.data.Dataset[_ImageNetItem]):
    name: tp.ClassVar[str] = "imagenet"
    prompt_prefix: str = "a picture of a "
    _lens = {"val": 50_000, "test": 100_000}

    datadir: str
    split: tpx.Literal["val", "test"]
    prompt_lang: str

    class _SynsetData(tpx.TypedDict):
        prompt: str
        class_idx: int

    synset_mapping: tp.Dict[str, _SynsetData]
    english_classes: tp.List[str]

    def __init__(
        self, datadir: str, split: tpx.Literal["val", "test"], prompt_lang: str
    ) -> None:
        assert split in (
            "val",
            "test",
        ), "For this work we don't use the train split, so it's not available"

        self.datadir = datadir
        self.split = split
        self.prompt_lang = prompt_lang

        wnids = []
        self.english_classes = []
        with open(pathlib.Path(datadir) / self.name / "LOC_synset_mapping.txt") as file:
            # NOTE: i am keeping only the first comma-separated field of the
            # synset description
            for i, line in enumerate(file):
                wnid, _, descriptions = line.partition(" ")
                first_description, *_ = (d.strip() for d in descriptions.split(","))
                wnids.append(wnid)
                self.english_classes.append(first_description)

        english_prompts = [self.prompt_prefix + name for name in self.english_classes]
        # preeetty nasty formating, not gonna lie
        translated_prompts = [
            str(prompt)
            for prompt in joblib.Memory(datadir, verbose=0).cache(
                ignore=["batch_size"]
            )(translate)(
                english_prompts,
                f"Helsinki-NLP/opus-mt-en-{prompt_lang}",
                batch_size=100,
            )
        ]
        self.synset_mapping = {}
        for i, (wnid, prompt) in enumerate(zip(wnids, translated_prompts)):
            self.synset_mapping[wnid] = {"prompt": prompt, "class_idx": i}

    @property
    def all_prompts(self) -> tp.List[str]:
        # since py37 dict insertion order is guaranteed
        # im sceptic
        syn_vals = self.synset_mapping.values()
        sorted_vals = sorted(syn_vals, key=operator.itemgetter("class_idx"))
        return [v["prompt"] for v in sorted_vals]

    def __getitem__(self, key: int) -> _ImageNetItem:
        if not (0 <= key < len(self)):
            raise IndexError
        # imagenet files are 1-indexed
        key = key + 1
        base_path = pathlib.Path(self.datadir) / self.name / "ILSVRC"
        prompt: tp.Optional[str] = None
        label: tp.Optional[int] = None
        if self.split == "val":
            # only val split has annotations
            ann_file = (
                base_path
                / "Annotations"
                / "CLS-LOC"
                / self.split
                / f"ILSVRC2012_val_{key:08}.xml"
            )
            ann_wnid = self.parse_annotation(ann_file)["object"]["name"]
            prompt = self.synset_mapping[ann_wnid]["prompt"]
            label = self.synset_mapping[ann_wnid]["class_idx"]

        image_path = (
            base_path
            / "Data"
            / "CLS-LOC"
            / self.split
            / f"ILSVRC2012_{self.split}_{key:08}.JPEG"
        )

        image = PIL.Image.open(image_path)
        return _ImageNetItem(image, prompt, label)

    def __len__(self) -> int:
        return self._lens[self.split]

    @staticmethod
    def parse_annotation(xml_path: tp.Union[str, pathlib.Path]) -> dict:
        def parse_node(node):
            if len(node) == 0:
                return node.text
            else:
                return {child.tag: parse_node(child) for child in node}

        return parse_node(ET.parse(xml_path).getroot())


class LitImageNet(pl.LightningDataModule):
    """LightningDataModule for the val and test splits of ImageNet

    >>> datamodule = LitImageNet(
    ...     datadir="data",
    ...     prompt_lang="es",
    ...     batch_size=32,
    ...     tokenizer_version="dccuchile/bert-base-spanish-wwm-uncased",
    ...     feature_extractor_version="openai/clip-vit-large-patch14",
    ... )
    >>> datamodule.setup("test")
    >>> len(datamodule.test_dataset)
    50000
    """
>>>>>>> 3f8bf1c6

    def __init__(
        self,
        datadir: str,
<<<<<<< HEAD
        batch_size: int,
        max_sequence_length: int,
        tokenizer_name: str = BERT_MODEL_NAME,
        # datasets: tp.List[str] = 'all',
=======
        lang: str,
        batch_size: int,
        tokenizer_version: str,
        feature_extractor_version: str,
>>>>>>> 3f8bf1c6
    ) -> None:
        super().__init__()
        self.save_hyperparameters(ignore=("datadir",))

        self.datadir = datadir
<<<<<<< HEAD
        self.batch_size = batch_size
        self.max_sequence_length = max_sequence_length
        self.tokenizer_name = tokenizer_name

    def prepare_data(self) -> None:
        for _dataset_cls in self._datasets:
            _dataset_cls.prepare_data(self.datadir)

    def setup(
        self, stage: tp.Optional[tpx.Literal["fit", "validate", "test"]] = None
    ) -> None:
        if stage in ("fit", "validate", None):
            self.val_split = torch.utils.data.ConcatDataset(
                [_dataset_cls(self.datadir, "val") for _dataset_cls in self._datasets]
            )
        if stage in ("fit", None):
            self.train_split = torch.utils.data.ConcatDataset(
                [_dataset_cls(self.datadir, "train") for _dataset_cls in self._datasets]
            )
        if stage in ("test", None):
            self.test_split = torch.utils.data.ConcatDataset(
                [_dataset_cls(self.datadir, "test") for _dataset_cls in self._datasets]
            )

        # always load tokenizer
        self.tokenizer = transformers.BertTokenizer.from_pretrained(self.tokenizer_name)
        self._collate = functools.partial(
            _collate_parallel_items,
            tokenize=functools.partial(
                self.tokenizer,
                padding="max_length",
                truncation=True,
                max_length=self.max_sequence_length,
                return_tensors="pt",
            ),
        )

    def train_dataloader(self) -> torch.utils.data.DataLoader[_Batch]:
        # if we train with absurd amounts of data, possibly don't shuffle
        return torch.utils.data.DataLoader(
            dataset=self.train_split,
            batch_size=self.batch_size,
            shuffle=True,
            num_workers=4,
            collate_fn=self._collate,
        )

    def val_dataloader(self) -> torch.utils.data.DataLoader[_Batch]:
        return torch.utils.data.DataLoader(
            dataset=self.val_split,
            batch_size=self.batch_size,
            shuffle=False,
            num_workers=4,
            collate_fn=self._collate,
        )

    def test_dataloader(self) -> torch.utils.data.DataLoader[_Batch]:
        return torch.utils.data.DataLoader(
            dataset=self.test_split,
            batch_size=self.batch_size,
            shuffle=False,
            num_workers=4,
            collate_fn=self._collate,
=======
        self.lang = lang
        self.batch_size = batch_size
        self.tokenizer_version = tokenizer_version
        self.feature_extractor_version = feature_extractor_version

    def setup(self, stage: str = None):
        if stage != "test":
            # possibly we can support the `predict` stage to produce prediction
            # for the imagenet competition or something
            raise ValueError("For now this datamodule can only be used for testing")

        # see https://github.com/huggingface/transformers/issues/5486
        os.environ["TOKENIZERS_PARALLELISM"] = "false"

        self.tokenizer = transformers.AutoTokenizer.from_pretrained(
            self.tokenizer_version
        )
        self.feature_extractor = transformers.AutoFeatureExtractor.from_pretrained(
            self.feature_extractor_version
        )

        # use val dataset of imagenet as test set since the actual test set
        # doesn't have labels
        self.test_dataset = ImageNet(self.datadir, split="val", prompt_lang=self.lang)

    def collate_fn(
        self, items: tp.Sequence[_ImageNetItem]
    ) -> tp.Tuple[transformers.BatchEncoding, torch.Tensor]:
        # ignore prompts, they are processed in the prompts dataloader
        images, _, targets = map(list, zip(*items))
        return (
            self.feature_extractor(images, return_tensors="pt"),
            torch.tensor(targets),
        )

    def test_dataloader(self) -> torch.utils.data.DataLoader:
        return torch.utils.data.DataLoader(
            self.test_dataset,
            batch_size=self.batch_size,
            shuffle=False,
            num_workers=4,
            collate_fn=self.collate_fn,
        )

    def prompts_dataloader(
        self,
    ) -> torch.utils.data.DataLoader[transformers.BatchEncoding]:
        """This is not part of pytorch_lightning's api, just my own dataloader"""
        dataset = getattr(self, "test_dataset", None) or getattr(
            self, "predict_dataset"
        )
        return torch.utils.data.DataLoader(
            dataset.all_prompts,
            batch_size=self.batch_size,
            shuffle=False,
            num_workers=4,
            collate_fn=functools.partial(
                self.tokenizer, return_tensors="pt", padding=True
            ),
>>>>>>> 3f8bf1c6
        )<|MERGE_RESOLUTION|>--- conflicted
+++ resolved
@@ -581,7 +581,6 @@
     _dataset_cls = WITTranslated
 
 
-<<<<<<< HEAD
 # ParallelDatasets
 
 
@@ -797,7 +796,85 @@
 
     tokenizer: transformers.BertTokenizer
     _collate: tp.Callable[[tp.Sequence[_ParallelItem]], _Batch]
-=======
+
+    def __init__(
+        self,
+        datadir: str,
+        batch_size: int,
+        max_sequence_length: int,
+        tokenizer_name: str = BERT_MODEL_NAME,
+    ) -> None:
+        super().__init__()
+        self.save_hyperparameters(ignore=("datadir",))
+
+        self.datadir = datadir
+        self.batch_size = batch_size
+        self.max_sequence_length = max_sequence_length
+        self.tokenizer_name = tokenizer_name
+
+    def prepare_data(self) -> None:
+        for _dataset_cls in self._datasets:
+            _dataset_cls.prepare_data(self.datadir)
+
+    def setup(
+        self, stage: tp.Optional[tpx.Literal["fit", "validate", "test"]] = None
+    ) -> None:
+        if stage in ("fit", "validate", None):
+            self.val_split = torch.utils.data.ConcatDataset(
+                [_dataset_cls(self.datadir, "val") for _dataset_cls in self._datasets]
+            )
+        if stage in ("fit", None):
+            self.train_split = torch.utils.data.ConcatDataset(
+                [_dataset_cls(self.datadir, "train") for _dataset_cls in self._datasets]
+            )
+        if stage in ("test", None):
+            self.test_split = torch.utils.data.ConcatDataset(
+                [_dataset_cls(self.datadir, "test") for _dataset_cls in self._datasets]
+            )
+
+        # always load tokenizer
+        self.tokenizer = transformers.BertTokenizer.from_pretrained(self.tokenizer_name)
+        self._collate = functools.partial(
+            _collate_parallel_items,
+            tokenize=functools.partial(
+                self.tokenizer,
+                padding="max_length",
+                truncation=True,
+                max_length=self.max_sequence_length,
+                return_tensors="pt",
+            ),
+        )
+
+    def train_dataloader(self) -> torch.utils.data.DataLoader[_Batch]:
+        # if we train with absurd amounts of data, possibly don't shuffle
+        return torch.utils.data.DataLoader(
+            dataset=self.train_split,
+            batch_size=self.batch_size,
+            shuffle=True,
+            num_workers=4,
+            collate_fn=self._collate,
+        )
+
+    def val_dataloader(self) -> torch.utils.data.DataLoader[_Batch]:
+        return torch.utils.data.DataLoader(
+            dataset=self.val_split,
+            batch_size=self.batch_size,
+            shuffle=False,
+            num_workers=4,
+            collate_fn=self._collate,
+        )
+
+    def test_dataloader(self) -> torch.utils.data.DataLoader[_Batch]:
+        return torch.utils.data.DataLoader(
+            dataset=self.test_split,
+            batch_size=self.batch_size,
+            shuffle=False,
+            num_workers=4,
+            collate_fn=self._collate,
+        )
+
+## Evaluation
+
 class _CLIPItem(tp.NamedTuple):
     text: str
     image: PIL.Image.Image
@@ -1072,92 +1149,19 @@
     >>> len(datamodule.test_dataset)
     50000
     """
->>>>>>> 3f8bf1c6
 
     def __init__(
         self,
         datadir: str,
-<<<<<<< HEAD
-        batch_size: int,
-        max_sequence_length: int,
-        tokenizer_name: str = BERT_MODEL_NAME,
-        # datasets: tp.List[str] = 'all',
-=======
         lang: str,
         batch_size: int,
         tokenizer_version: str,
         feature_extractor_version: str,
->>>>>>> 3f8bf1c6
     ) -> None:
         super().__init__()
         self.save_hyperparameters(ignore=("datadir",))
 
         self.datadir = datadir
-<<<<<<< HEAD
-        self.batch_size = batch_size
-        self.max_sequence_length = max_sequence_length
-        self.tokenizer_name = tokenizer_name
-
-    def prepare_data(self) -> None:
-        for _dataset_cls in self._datasets:
-            _dataset_cls.prepare_data(self.datadir)
-
-    def setup(
-        self, stage: tp.Optional[tpx.Literal["fit", "validate", "test"]] = None
-    ) -> None:
-        if stage in ("fit", "validate", None):
-            self.val_split = torch.utils.data.ConcatDataset(
-                [_dataset_cls(self.datadir, "val") for _dataset_cls in self._datasets]
-            )
-        if stage in ("fit", None):
-            self.train_split = torch.utils.data.ConcatDataset(
-                [_dataset_cls(self.datadir, "train") for _dataset_cls in self._datasets]
-            )
-        if stage in ("test", None):
-            self.test_split = torch.utils.data.ConcatDataset(
-                [_dataset_cls(self.datadir, "test") for _dataset_cls in self._datasets]
-            )
-
-        # always load tokenizer
-        self.tokenizer = transformers.BertTokenizer.from_pretrained(self.tokenizer_name)
-        self._collate = functools.partial(
-            _collate_parallel_items,
-            tokenize=functools.partial(
-                self.tokenizer,
-                padding="max_length",
-                truncation=True,
-                max_length=self.max_sequence_length,
-                return_tensors="pt",
-            ),
-        )
-
-    def train_dataloader(self) -> torch.utils.data.DataLoader[_Batch]:
-        # if we train with absurd amounts of data, possibly don't shuffle
-        return torch.utils.data.DataLoader(
-            dataset=self.train_split,
-            batch_size=self.batch_size,
-            shuffle=True,
-            num_workers=4,
-            collate_fn=self._collate,
-        )
-
-    def val_dataloader(self) -> torch.utils.data.DataLoader[_Batch]:
-        return torch.utils.data.DataLoader(
-            dataset=self.val_split,
-            batch_size=self.batch_size,
-            shuffle=False,
-            num_workers=4,
-            collate_fn=self._collate,
-        )
-
-    def test_dataloader(self) -> torch.utils.data.DataLoader[_Batch]:
-        return torch.utils.data.DataLoader(
-            dataset=self.test_split,
-            batch_size=self.batch_size,
-            shuffle=False,
-            num_workers=4,
-            collate_fn=self._collate,
-=======
         self.lang = lang
         self.batch_size = batch_size
         self.tokenizer_version = tokenizer_version
@@ -1217,5 +1221,4 @@
             collate_fn=functools.partial(
                 self.tokenizer, return_tensors="pt", padding=True
             ),
->>>>>>> 3f8bf1c6
         )