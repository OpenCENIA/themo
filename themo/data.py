--- conflicted
+++ resolved
@@ -1,8 +1,3 @@
-<<<<<<< HEAD
-import functools
-import transformers
-import os
-=======
 import collections
 import functools
 import inspect
@@ -12,7 +7,6 @@
 import typing as tp
 import warnings
 
->>>>>>> e108ca1a
 import joblib
 import numpy as np
 import numpy.typing as npt
@@ -29,11 +23,6 @@
 
 __all__ = ["WITParallel", "LitWITParallel", "TARGET_FEATURES_MODEL"]
 
-<<<<<<< HEAD
-__all__ = ["WITParallel", "LitWitParallel", "TARGET_FEATURES_MODEL"]
-
-=======
->>>>>>> e108ca1a
 TARGET_FEATURES_MODEL = "openai/clip-vit-large-patch14"
 
 _TQDM_WIDTH = 120
@@ -356,10 +345,7 @@
     datadir: str
     batch_size: int
     max_sequence_length: int
-<<<<<<< HEAD
-=======
     tokenizer_name: str
->>>>>>> e108ca1a
     # these attrs are set in setup method
     # splits are optional because some might not be present depending on stage
     train_split: tp.Optional[WITParallel]
@@ -374,10 +360,7 @@
         datadir: str,
         batch_size: int,
         max_sequence_length: int,
-<<<<<<< HEAD
-=======
         tokenizer_name: str = BERT_MODEL_NAME,
->>>>>>> e108ca1a
     ) -> None:
         super().__init__()
         self.save_hyperparameters(ignore=("datadir",))
@@ -385,39 +368,6 @@
         self.datadir = datadir
         self.batch_size = batch_size
         self.max_sequence_length = max_sequence_length
-<<<<<<< HEAD
-
-    def prepare_data(self) -> None:
-        WITParallel.download(self.datadir)
-
-    def setup(
-        self, stage: tp.Optional[tpx.Literal["fit", "validate", "test"]] = None
-    ) -> None:
-        if stage in ("fit", "validate", None):
-            self.val_split = WITParallel(self.datadir, "val")
-        if stage in ("fit", None):
-            self.train_split = WITParallel(self.datadir, "train")
-        if stage in ("test", None):
-            self.test_split = WITParallel(self.datadir, "test")
-
-        # always load tokenizer
-        self.tokenizer = transformers.BertTokenizer.from_pretrained(
-            "dccuchile/bert-base-spanish-wwm-uncased"
-        )
-        self._collate = functools.partial(
-            _collate_wit_items,
-            tokenize=functools.partial(
-                self.tokenizer,
-                padding="max_length",
-                truncation=True,
-                max_length=self.max_sequence_length,
-                return_tensors="pt",
-            ),
-        )
-
-    def train_dataloader(self) -> torch.utils.data.DataLoader[_Batch]:
-        # if we train with absurd amounts of data, posibbly don't shuffle
-=======
         self.tokenizer_name = tokenizer_name
 
     def prepare_data(self) -> None:
@@ -448,7 +398,6 @@
 
     def train_dataloader(self) -> torch.utils.data.DataLoader[_Batch]:
         # if we train with absurd amounts of data, possibly don't shuffle
->>>>>>> e108ca1a
         return torch.utils.data.DataLoader(
             dataset=self.train_split,
             batch_size=self.batch_size,
